--- conflicted
+++ resolved
@@ -878,11 +878,7 @@
     UPGRADE_DATA = 0x0302
     DATA_PING = 0x0401
     DATA_VEHICLE = 0x0402
-<<<<<<< HEAD
     DATA_CONE = 0x0404
-=======
-    DATA_CONE = 0x0404 # TODO: What value should DATA_CONE actually have? I just guessed.
->>>>>>> ca85e6e2
     COMMAND_ACK = 0x0501
     COMMAND_GETF = 0x0502
     COMMAND_SETF = 0x0503
@@ -979,11 +975,7 @@
     '''
     __BUFFER_LEN = 1024
 
-<<<<<<< HEAD
     def __init__(self, port: RCTComms.transport.RCTTCPServer, GC_HeartbeatWatchdogTime=30):
-=======
-    def __init__(self, port: RCTComms.transport.RCTAbstractTransport, disconnected: Callable[[], None], GC_HeartbeatWatchdogTime=30):
->>>>>>> ca85e6e2
         '''
         Initializes the UDP interface on the specified port.  Also specifies a
         filename to use as a logfile, which defaults to no log.
@@ -992,19 +984,10 @@
         :type port: rctTransport.RCTAbstractTransport
         :param originString: Origin string
         :type originString: str
-<<<<<<< HEAD
         '''
         self.__log = logging.getLogger('rctGCS.gcsComms')
         self.sock = port
         self.__clientList: Optional[List[RCTComms.transport.AbstractTransport]] = []
-=======
-        :param disconnected: callable to inform owner of a disconnection event
-        :type disconnected: Callable[[], None]
-        '''
-        self.__log = logging.getLogger('rctGCS.gcsComms')
-        self.sock = port
-        self.__disconnected = disconnected
->>>>>>> ca85e6e2
 
         self.__receiverThread: Optional[threading.Thread] = None
         self.__log.info('RTC gcsComms created')
@@ -1039,14 +1022,7 @@
             if len(self.__clientList) < 1:
                 continue
             try:
-<<<<<<< HEAD
                 data, addr = self.__clientList[0].receive(1024, 1)
-=======
-                data, addr = self.sock.receive(1024, 1)
-                if data is None:
-                    self.__disconnected()
-                    break
->>>>>>> ca85e6e2
                 packets = self.__parser.parseBytes(data)
                 for packet in packets:
                     if isinstance(packet, rctHeartBeatPacket):
@@ -1069,7 +1045,6 @@
         assert(self.__lastHeartbeat is not None)
 
         while self.HS_run:
-<<<<<<< HEAD
             self.__clientList = self.sock.getConnections()
 
             if len(self.__clientList) == 0: # No clients currently connected
@@ -1100,26 +1075,6 @@
                                 callback(packet=packet, addr=addr)
                         except Exception as e:
                             self.__log.error("Exception %s: %s" %
-=======
-            try:
-                data, addr = self.sock.receive(self.__BUFFER_LEN, 1)
-                if data is None:
-                    self.__disconnected()
-                    break
-                self.__log.info("Received: %s" % data.hex())
-
-                packets = self.__parser.parseBytes(data)
-                for packet in packets:
-                    packetCode = packet.getClassIDCode()
-                    try:
-                        for callback in self.__packetMap[packetCode]:
-                            callback(packet=packet, addr=addr)
-                    except KeyError:
-                        for callback in self.__packetMap[EVENTS.GENERAL_UNKNOWN.value]:
-                            callback(packet=packet, addr=addr)
-                    except Exception as e:
-                        self.__log.error("Exception %s: %s" %
->>>>>>> ca85e6e2
                                          (type(e), str(e)))
                             self.__log.error("Traceback: %s" %
                                          (traceback.format_exc()))
@@ -1282,11 +1237,7 @@
 
     def sendCone(self, cone: rctConePacket):
         self.sendPacket(cone, None)
-<<<<<<< HEAD
-
-=======
-        
->>>>>>> ca85e6e2
+
     def sendVehicle(self, vehicle: rctVehiclePacket):
         self.sendPacket(vehicle, None)
 
