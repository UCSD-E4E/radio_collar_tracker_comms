name: Python application
on:
  workflow_dispatch:
  push:
    tags: ["*"]
    branches: ["*"]

permissions:
  contents: read

jobs:
  build:
    runs-on: windows-latest
    steps:
    - uses: actions/checkout@v3
    - name: Set up Python 3.8
      uses: actions/setup-python@v3
      with:
        python-version: "3.8"
    - name: Install
      run: |
        python -m pip install .[dev]
        python -m pip install wheel
<<<<<<< HEAD
        ./setup.exe CNC_INSTALL_COMX_COMX_PORTS=YES
=======
        setup.exe CNC_INSTALL_COMX_COMX_PORTS=YES
>>>>>>> 56cfb466
    - name: Test
      run: |
        python -m pytest tests/
    - name: Build
      run: |
        python setup.py bdist_wheel
    - name: Upload a build artifact
      uses: actions/upload-artifact@v3
      with:
        path: ./dist/*.whl<|MERGE_RESOLUTION|>--- conflicted
+++ resolved
@@ -21,11 +21,7 @@
       run: |
         python -m pip install .[dev]
         python -m pip install wheel
-<<<<<<< HEAD
         ./setup.exe CNC_INSTALL_COMX_COMX_PORTS=YES
-=======
-        setup.exe CNC_INSTALL_COMX_COMX_PORTS=YES
->>>>>>> 56cfb466
     - name: Test
       run: |
         python -m pytest tests/
